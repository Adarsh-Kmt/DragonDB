package buffer_pool_manager

<<<<<<< HEAD
import (
	"log/slog"
)
=======
import codec "github.com/Adarsh-Kmt/DragonDB/page_codec"
>>>>>>> 9c06a138

// ReadGuard is used to provide shared read access to a page stored in a frame in the buffer pool manager.
type ReadGuard struct {
	active     bool
	page       *Frame
	codec      codec.SlottedPageCodec
	bufferPool BufferPoolManager
}

// NewReadGuard returns an active read guard.
// All read guards corresponding to a page share a RW lock.
<<<<<<< HEAD
func (bufferPool *SimpleBufferPoolManager) NewReadGuard(pageId uint64) (*ReadGuard, error) {
=======
func (bufferPool *SimpleBufferPoolManager) NewReadGuard(pageId PageID) (*ReadGuard, error) {
>>>>>>> 9c06a138

	page, err := bufferPool.fetchPage(pageId)

	if err != nil {
		slog.Error("Failed to fetch page for read guard", "pageId", pageId, "error", err.Error())
		return nil, err
	}

	page.mutex.RLock()

	guard := &ReadGuard{
		active:     true,
		page:       page,
		bufferPool: bufferPool,
		codec:      codec.DefaultSlottedPageCodec(),
	}

	return guard, nil

}

<<<<<<< HEAD
func (guard *ReadGuard) GetPageId() uint64 {

	if !guard.active {
		return 0
	}

	return guard.page.pageId
}

=======
>>>>>>> 9c06a138
// Done is used to decrease the pin count of the page, and ensure the exclusive lock is released.
// A guard becomes inactive and cannot be reused if this function returns true.
func (guard *ReadGuard) Done() bool {

	if !guard.active {
		return false
	}
	_ = guard.bufferPool.unpinPage(guard.page.pageId)

	guard.page.mutex.RUnlock()

	guard.page = nil
	guard.bufferPool = nil

	return true
}

<<<<<<< HEAD
func (guard *ReadGuard) FindElement(key []byte) (value []byte, nextPageId uint64, found bool) {
=======
func (guard *ReadGuard) FindElement(key []byte) (value []byte, nextPageId uint32, found bool) {
>>>>>>> 9c06a138

	if !guard.active {
		return nil, 0, false
	}

	return guard.codec.FindElement(guard.page.data, key)
<<<<<<< HEAD
}

func (guard *ReadGuard) IsLeafNode() bool {

	if !guard.active {
		return false
	}

	return guard.codec.IsLeafNode(guard.page.data)
=======
>>>>>>> 9c06a138
}<|MERGE_RESOLUTION|>--- conflicted
+++ resolved
@@ -1,12 +1,8 @@
 package buffer_pool_manager
 
-<<<<<<< HEAD
 import (
 	"log/slog"
 )
-=======
-import codec "github.com/Adarsh-Kmt/DragonDB/page_codec"
->>>>>>> 9c06a138
 
 // ReadGuard is used to provide shared read access to a page stored in a frame in the buffer pool manager.
 type ReadGuard struct {
@@ -18,11 +14,7 @@
 
 // NewReadGuard returns an active read guard.
 // All read guards corresponding to a page share a RW lock.
-<<<<<<< HEAD
 func (bufferPool *SimpleBufferPoolManager) NewReadGuard(pageId uint64) (*ReadGuard, error) {
-=======
-func (bufferPool *SimpleBufferPoolManager) NewReadGuard(pageId PageID) (*ReadGuard, error) {
->>>>>>> 9c06a138
 
 	page, err := bufferPool.fetchPage(pageId)
 
@@ -44,7 +36,6 @@
 
 }
 
-<<<<<<< HEAD
 func (guard *ReadGuard) GetPageId() uint64 {
 
 	if !guard.active {
@@ -54,8 +45,6 @@
 	return guard.page.pageId
 }
 
-=======
->>>>>>> 9c06a138
 // Done is used to decrease the pin count of the page, and ensure the exclusive lock is released.
 // A guard becomes inactive and cannot be reused if this function returns true.
 func (guard *ReadGuard) Done() bool {
@@ -73,18 +62,13 @@
 	return true
 }
 
-<<<<<<< HEAD
 func (guard *ReadGuard) FindElement(key []byte) (value []byte, nextPageId uint64, found bool) {
-=======
-func (guard *ReadGuard) FindElement(key []byte) (value []byte, nextPageId uint32, found bool) {
->>>>>>> 9c06a138
 
 	if !guard.active {
 		return nil, 0, false
 	}
 
 	return guard.codec.FindElement(guard.page.data, key)
-<<<<<<< HEAD
 }
 
 func (guard *ReadGuard) IsLeafNode() bool {
@@ -94,6 +78,4 @@
 	}
 
 	return guard.codec.IsLeafNode(guard.page.data)
-=======
->>>>>>> 9c06a138
 }