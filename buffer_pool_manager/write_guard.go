--- conflicted
+++ resolved
@@ -1,11 +1,7 @@
 package buffer_pool_manager
 
 import (
-<<<<<<< HEAD
 	"log/slog"
-=======
-	codec "github.com/Adarsh-Kmt/DragonDB/page_codec"
->>>>>>> 9c06a138
 )
 
 // WriteGuard is used to provide exclusive write access to a page stored in a frame in the buffer pool manager.
@@ -21,11 +17,7 @@
 // NewWriteGuard returns an active write guard.
 // All write guards corresponding to a page share a RW lock.
 // Each page in the buffer pool manager is associated with a version, which is incremented each time it is updated.
-<<<<<<< HEAD
 func (bufferPool *SimpleBufferPoolManager) NewWriteGuard(pageId uint64) (*WriteGuard, error) {
-=======
-func (bufferPool *SimpleBufferPoolManager) NewWriteGuard(pageId PageID) (*WriteGuard, error) {
->>>>>>> 9c06a138
 
 	page, err := bufferPool.fetchPage(pageId)
 
@@ -104,27 +96,16 @@
 
 }
 
-<<<<<<< HEAD
 func (guard *WriteGuard) InsertElement(key []byte, value []byte, leftChildNodePageId uint64, rightChildNodePageId uint64) bool {
-=======
-func (guard *WriteGuard) InsertElement(key []byte, value []byte) bool {
->>>>>>> 9c06a138
 
 	if !guard.active {
 		return false
 	}
 
-<<<<<<< HEAD
 	return guard.codec.InsertElement(guard.page.data, key, value, leftChildNodePageId, rightChildNodePageId)
 }
 
 func (guard *WriteGuard) FindElement(key []byte) (value []byte, nextPageId uint64, found bool) {
-=======
-	return guard.codec.InsertElement(guard.page.data, key, value)
-}
-
-func (guard *WriteGuard) FindElement(key []byte) (value []byte, nextPageId uint32, found bool) {
->>>>>>> 9c06a138
 
 	if !guard.active {
 		return nil, 0, false
@@ -140,7 +121,6 @@
 	}
 
 	return guard.codec.DeleteElement(guard.page.data, key)
-<<<<<<< HEAD
 }
 
 func (guard *WriteGuard) SetValue(key []byte, value []byte) bool {
@@ -168,6 +148,4 @@
 	}
 
 	return guard.codec.IsLeafNode(guard.page.data)
-=======
->>>>>>> 9c06a138
 }