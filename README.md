<div align="center">
⠀⠀⠀⠀⠀⠀⠀⠀⠀⠀⠀⠀⠀⠀⠀⠀⠀⠀⠀⠀⠀⠀⠀⠀⢀⠖⡄⠀⠀⠀⠀⠀⠀⠀⠀⠀⠀⠀⠀⠀⠀⠀⠀⠀⠀⠀⠀⠀⠀⠀⠀⠀⠀⠀⠀⠀
⠀⠀⠀⠀⠀⠀⠀⠀⠀⠀⠀⠀⠀⠀⠀⠀⠀⡤⢤⡀⠀⠀⠀⠀⢸⠀⢱⠀⠀⠀⠀⠀⠀⠀⠀⠀⠀⠀⠀⠀⠀⠀⠀⠀⠀⠀⠀⠀⠀⠀⠀⠀⠀⠀⠀⠀
⠀⠀⠀⠀⠀⠀⠀⠀⠀⠀⠀⠀⠀⠀⠀⠀⠀⠳⡀⠈⠢⡀⠀⠀⢀⠀⠈⡄⠀⠀⠀⠀⠀⠀⠀⠀⡔⠦⡀⠀⠀⠀⠀⠀⠀⠀⠀⠀⠀⠀⠀⠀⠀⠀⠀⠀
⠀⠀⠀⠀⠀⠀⠀⠀⠀⠀⠀⠀⢀⡤⠊⡹⠀⠀⠘⢄⠀⠈⠲⢖⠈⠀⠀⠱⡀⠀⠀⠀⠀⠀⠀⠀⠙⣄⠈⠢⣀⠀⠀⠀⠀⠀⠀⠀⠀⠀⠀⠀⠀⠀⠀⠀
⠀⠀⠀⠀⠀⠀⠀⠀⠀⢀⡠⠖⠁⢠⠞⠀⠀⠀⠀⠘⡄⠀⠀⠀⠀⠀⠀⠀⢱⠀⠀⠀⠀⠀⠀⠀⠀⠈⡆⠀⠀⠉⠑⠢⢄⣀⠀⠀⠀⠀⠀⠀⠀⠀⠀⠀
⠀⠀⠀⠀⠀⠀⠀⡠⠚⠁⠀⠀⠀⡇⠀⠀⠀⠀⠀⢀⠇⠀⡤⡀⠀⠀⠀⢀⣼⠀⠀⠀⠀⠀⠀⠀⠀⠀⡇⢠⣾⣿⣷⣶⣤⣄⣉⠑⣄⠀⠀⠀⠀⠀⠀⠀
⠀⠀⠀⠀⠀⢀⠞⢁⣴⣾⣿⣿⡆⢇⠀⠀⠀⠀⠀⠸⡀⠀⠂⠿⢦⡰⠀⠀⠋⡄⠀⠀⠀⠀⠀⠀⠀⢰⠁⣿⣿⣿⣿⣿⣿⣿⣿⣷⣌⢆⠀⠀⠀⠀⠀⠀
⠀⠀⠀⠀⡴⢁⣴⣿⣿⣿⣿⣿⣿⡘⡄⠀⠀⠀⠀⠀⠱⣔⠤⡀⠀⠀⠀⠀⠀⠈⡆⠀⠀⠀⠀⠀⠀⡜⢸⣿⣿⣿⣿⣿⣿⣿⣿⣿⣿⣮⢣⠀⠀⠀⠀⠀
⠀⠀⠀⡼⢠⣾⣿⣿⣿⣿⣿⣿⣿⣧⡘⢆⠀⠀⠀⠀⠀⢃⠑⢌⣦⠀⠩⠉⠀⡜⠀⠀⠀⠀⠀⠀⢠⠃⣿⣿⣿⣿⣿⣿⣿⣿⣿⣿⣿⣿⣧⣣⡀⠀⠀⠀
⠀⠀⢰⢃⣾⣿⣿⣿⣿⣿⣿⣿⣿⣿⣿⣦⠱⡀⠀⠀⠀⢸⠀⠀⠓⠭⡭⠙⠋⠀⠀⠀⠀⠀⠀⠀⡜⢰⣿⣿⣿⣿⣿⣿⣿⣿⣿⣿⣿⣿⣿⣷⡱⡄⠀⠀
⠀⠀⡏⣼⣿⣿⣿⣿⣿⣿⣿⣿⣿⣿⣿⣿⣇⢃⠀⠀⠀⢸⠀⠀⠀⠀⢰⠀⠀⠀⠀⠀⠀⠀⢀⠜⢁⣼⣿⣿⣿⣿⣿⣿⣿⣿⣿⣿⣿⣿⣿⣿⣷⠘⣆⠀
⠀⢸⢱⣿⣿⣿⣿⣿⣿⣿⣿⣿⣿⣿⣿⣿⣿⡘⣆⠀⠀⡆⠀⠀⠀⠀⠘⡄⠀⠀⠀⠀⡠⠖⣡⣾⠁⣸⣿⣿⣿⣿⣿⣿⣿⣿⣿⣿⣿⣿⣿⣿⣿⣧⢸⠀
⠀⡏⣾⣿⣿⣿⣿⡿⡛⢟⢿⣿⣿⣿⣿⣿⣿⣧⡈⢦⣠⠃⠀⠀⠀⠀⠀⢱⣀⠤⠒⢉⣾⡉⠻⠋⠈⢘⢿⣿⣿⣿⣿⠿⣿⣿⠏⠉⠻⢿⣿⣿⣿⣿⡘⡆
⢰⡇⣿⣿⠟⠁⢸⣠⠂⡄⣃⠜⣿⣿⠿⠿⣿⣿⡿⠦⡎⠀⠀⠀⠀⠀⠒⠉⠉⠑⣴⣿⣿⣎⠁⠠⠂⠮⢔⣿⡿⠉⠁⠀⠹⡛⢀⣀⡠⠀⠙⢿⣿⣿⡇⡇
⠘⡇⠏⠀⠀⠀⡾⠤⡀⠑⠒⠈⠣⣀⣀⡀⠤⠋⢀⡜⣀⣠⣤⣀⠀⠀⠀⠀⠀⠀⠙⢿⡟⠉⡃⠈⢀⠴⣿⣿⣀⡀⠀⠀⠀⠈⡈⠊⠀⠀⠀⠀⠙⢿⡇⡇
⠀⠿⠀⠀⠀⠀⠈⠀⠉⠙⠓⢤⣀⠀⠁⣀⡠⢔⡿⠊⠀⠀⠀⠀⠙⢦⡀⠀⠐⠢⢄⡀⠁⡲⠃⠀⡜⠀⠹⠟⠻⣿⣰⡐⣄⠎⠀⠀⠀⠀⠀⠀⠀⠀⢣⡇
⠀⠀⠀⠀⠀⠀⠀⠀⠀⠀⠀⠀⠈⠉⠉⠁⠀⡜⠀⠀⠀⠀⠀⠀⠀⠀⠱⡀⠀⠀⠀⠙⢦⣀⢀⡴⠁⠀⠀⠀⠀⠉⠁⢱⠈⢆⠀⠀⠀⠀⠀⠀⠀⠀⠀⠀
⠀⠀⠀⠀⠀⠀⠀⠀⠀⠀⠀⠀⠀⠀⠀⠀⢰⠁⠀⠀⠀⠀⠀⠀⠀⠀⠀⢱⠀⠀⠀⠀⠈⢏⠉⠀⠀⠀⠀⠀⠀⠀⠀⠀⡇⠈⡆⠀⠀⠀⠀⠀⠀⠀⠀⠀
⠀⠀⠀⠀⠀⠀⠀⠀⠀⠀⠀⠀⠀⠀⠀⡠⣿⠀⠀⠀⠀⠀⠀⠀⠀⠀⠀⠀⡇⠀⠀⠀⠀⠀⠱⡄⠀⠀⠀⠀⠀⠀⠀⠀⡇⠀⢸⠀⠀⠀⠀⠀⠀⠀⠀⠀
⠀⠀⠀⠀⠀⠀⠀⠀⠀⠀⠀⠀⠀⢀⡜⠀⢹⠀⠀⠀⠀⠀⠀⠀⠀⠀⠀⠀⢸⠀⠀⠀⠀⠀⠀⠘⣆⠀⠀⠀⠀⠀⠀⣰⠃⠀⠀⡇⠀⠀⠀⠀⠀⠀⠀⠀
⠀⠀⠀⠀⠀⠀⠀⠀⠀⠀⠀⠀⠀⡾⠀⠀⠘⣆⠀⠀⠀⠀⠀⠀⠀⠀⠀⠀⠸⠁⠀⠀⠀⠀⠀⠀⠸⡄⠀⠀⠀⢀⡴⠁⠀⠀⢀⠇⠀⠀⠀⠀⠀⠀⠀⠀
⠀⠀⠀⠀⠀⠀⠀⠀⠀⠀⠀⠀⠀⢧⠀⠀⠀⠘⢆⠀⠀⠀⠀⠀⠀⠀⠀⠀⡇⠀⠀⠀⠀⠀⠀⠀⠀⣧⣠⠤⠖⠋⠀⠀⠀⠀⡸⠀⠀⠀⠀⠀⠀⠀⠀⠀
⠀⠀⠀⠀⠀⠀⠀⠀⠀⠀⠀⠀⠀⠈⠢⡀⠀⠀⠀⠳⢄⠀⠀⠀⠀⠀⠀⠀⢣⠀⠀⠀⠀⠀⠀⠀⠀⡏⠀⠀⠀⠀⠀⠀⢀⡴⠁⠀⠀⠀⠀⠀⠀⠀⠀⠀
⠀⠀⠀⠀⠀⠀⠀⠀⠀⠀⠀⠀⣀⡠⠊⠈⠁⠀⠀⠀⡔⠛⠲⣤⣀⣀⣀⠀⠈⢣⡀⠀⠀⠀⠀⠀⢸⠁⠀⠀⠀⢀⡠⢔⠝⠀⠀⠀⠀⠀⠀⠀⠀⠀⠀⠀
⠀⠀⠀⠀⠀⠀⠀⠀⠀⠀⠐⢈⠤⠒⣀⠀⠀⠀⠀⣀⠟⠀⠀⠀⠑⠢⢄⡀⠀⠀⠈⡗⠂⠀⠀⠀⠙⢦⠤⠒⢊⡡⠚⠁⠀⠀⠀⠀⠀⠀⠀⠀⠀⠀⠀⠀
⠀⠀⠀⠀⠀⠀⠀⠀⠀⠀⠀⠆⠒⣒⡁⠬⠦⠒⠉⠀⠀⠀⠀⠀⠀⠀⠀⠈⠉⠒⢺⢠⠤⡀⢀⠤⡀⠠⠷⡊⠁⠀⠀⠀⠀⠀⠀⠀⠀⠀⠀⠀⠀⠀⠀⠀
⠀⠀⠀⠀⠀⠀⠀⠀⠀⠀⠀⠀⠀⠀⠀⠀⠀⠀⠀⠀⠀⠀⠀⠀⠀⠀⠀⠀⠀⠀⠘⠣⡀⡱⠧⡀⢰⠓⠤⡁⠀⠀⠀⠀⠀⠀⠀⠀⠀⠀⠀⠀⠀⠀⠀⠀
⠀⠀⠀⠀⠀⠀⠀⠀⠀⠀⠀⠀⠀⠀⠀⠀⠀⠀⠀⠀⠀⠀⠀⠀⠀⠀⠀⠀⠀⠀⠀⠀⠈⠁⠀⠈⠃⠀⠀⠀⠀⠀⠀⠀⠀⠀⠀⠀⠀⠀⠀⠀⠀⠀⠀⠀
</div>


# DragonDB
A key-value database, written in Go.

Check out my [substack](https://adarshkmt.substack.com/s/building-a-database), where I'll be explaining how I built it, layer by layer.

Currently working on:

1. The database server, refer to the [DatabaseServerImpl](https://github.com/Adarsh-Kmt/DragonDB/tree/DatabaseServerImpl) branch.
2. The buffer pool manager, refer to the [BufferPoolManagerImpl](https://github.com/Adarsh-Kmt/DragonDB/tree/BufferPoolManagerImpl) branch.
3. The page codec, refer to the [PageCodecImpl](https://github.com/Adarsh-Kmt/DragonDB/tree/PageCodecImpl) branch.
4. The B-Tree, refer to the [DataStructureLayerImpl](https://github.com/Adarsh-Kmt/DragonDB/tree/DataStructureLayerImpl) branch.

<<<<<<< HEAD
## DragonDB Architecture
=======
## Architecture
>>>>>>> 6d9460e1
<p align="center">
  <img src="assets/DragonDB Architecture v2.png" alt="Architecture Diagram" width="1000"/>
</p>

<<<<<<< HEAD
<p align="center">
  <img src="assets/DragonDB Architecture-2.png" alt="Architecture Diagram" width="600"/>
</p>

=======
>>>>>>> 6d9460e1
## Buffer Pool Manager
<p align="center">
  <img src="assets/Buffer Pool Manager v2.png" alt="Architecture Diagram" width="1000"/>
</p>

<|MERGE_RESOLUTION|>--- conflicted
+++ resolved
@@ -42,22 +42,11 @@
 3. The page codec, refer to the [PageCodecImpl](https://github.com/Adarsh-Kmt/DragonDB/tree/PageCodecImpl) branch.
 4. The B-Tree, refer to the [DataStructureLayerImpl](https://github.com/Adarsh-Kmt/DragonDB/tree/DataStructureLayerImpl) branch.
 
-<<<<<<< HEAD
-## DragonDB Architecture
-=======
 ## Architecture
->>>>>>> 6d9460e1
 <p align="center">
   <img src="assets/DragonDB Architecture v2.png" alt="Architecture Diagram" width="1000"/>
 </p>
 
-<<<<<<< HEAD
-<p align="center">
-  <img src="assets/DragonDB Architecture-2.png" alt="Architecture Diagram" width="600"/>
-</p>
-
-=======
->>>>>>> 6d9460e1
 ## Buffer Pool Manager
 <p align="center">
   <img src="assets/Buffer Pool Manager v2.png" alt="Architecture Diagram" width="1000"/>
